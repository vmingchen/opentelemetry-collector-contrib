--- conflicted
+++ resolved
@@ -14,11 +14,8 @@
 *.so
 *.dylib
 bin/
-<<<<<<< HEAD
 main
-=======
 dist/
->>>>>>> 78b1f123
 
 # Emacs
 *~
